--- conflicted
+++ resolved
@@ -223,20 +223,6 @@
         log_debug("ERROR", error_msg, sys.exc_info())
         raise HTTPException(status_code=500, detail=error_msg)
 
-<<<<<<< HEAD
-@app.post("/api/compare")
-async def compare_summoners(request: CompareRequest):
-    """Compare two summoners' stats side by side."""
-    try:
-        user1_stats = await analyze_summoner(request.summoner1_name, request.summoner1_region, request.match_count)
-        user2_stats = await analyze_summoner(request.summoner2_name, request.summoner2_region, request.match_count)
-        return {
-            "user1": user1_stats,
-            "user2": user2_stats
-        }
-    except Exception as e:
-        error_msg = f"Error comparing summoners: {str(e)}"
-=======
 @app.get("/api/champion-stats/{summoner_name}")
 async def get_champion_stats(summoner_name: str, region: str = "na1", match_count: int = 20):
     """Get champion statistics for a summoner."""
@@ -293,7 +279,21 @@
         }
     except Exception as e:
         error_msg = f"Error getting champion stats: {str(e)}"
->>>>>>> dd9acbb2
+        log_debug("ERROR", error_msg, sys.exc_info())
+        raise HTTPException(status_code=500, detail=error_msg)
+
+@app.post("/api/compare")
+async def compare_summoners(request: CompareRequest):
+    """Compare two summoners' stats side by side."""
+    try:
+        user1_stats = await analyze_summoner(request.summoner1_name, request.summoner1_region, request.match_count)
+        user2_stats = await analyze_summoner(request.summoner2_name, request.summoner2_region, request.match_count)
+        return {
+            "user1": user1_stats,
+            "user2": user2_stats
+        }
+    except Exception as e:
+        error_msg = f"Error comparing summoners: {str(e)}"
         log_debug("ERROR", error_msg, sys.exc_info())
         raise HTTPException(status_code=500, detail=error_msg)
 
